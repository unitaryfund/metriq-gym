--- conflicted
+++ resolved
@@ -1,16 +1,3 @@
-<<<<<<< HEAD
-from qbraid import (
-    QbraidProvider,
-    QuantumProvider,
-)
-from qbraid.runtime import (
-    AzureQuantumProvider,
-    BraketProvider,
-    IonQProvider,
-    QiskitRuntimeProvider,
-)
-=======
->>>>>>> 88c8fa31
 from enum import StrEnum
 
 
@@ -26,17 +13,4 @@
 
     @classmethod
     def value_list(cls):
-<<<<<<< HEAD
-        return [provider.value for provider in cls]
-
-
-QBRAID_PROVIDERS: dict[ProviderType, type[QuantumProvider]] = {
-    ProviderType.AWS: BraketProvider,
-    ProviderType.AZURE: AzureQuantumProvider,
-    ProviderType.IBMQ: QiskitRuntimeProvider,
-    ProviderType.IONQ: IonQProvider,
-    ProviderType.QBRAID: QbraidProvider,
-}
-=======
-        return [provider.value for provider in cls]
->>>>>>> 88c8fa31
+        return [provider.value for provider in cls]
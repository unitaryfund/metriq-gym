import argparse

from pydantic import BaseModel
from dataclasses import dataclass
from datetime import datetime

from qbraid import GateModelResultData, QuantumDevice, QuantumJob


@dataclass
class BenchmarkData:
    """Stores intermediate data from pre-processing and dispatching"""

    provider_job_ids: list[str]


@dataclass
class BenchmarkResult:
    """Stores the final results of the benchmark"""

    pass


class Benchmark[BD: BenchmarkData, BR: BenchmarkResult]:
    def __init__(
        self,
        args: argparse.Namespace,
        params: BaseModel,
    ):
        self.args = args
        self.params: BaseModel = params

    def dispatch_handler(self, device: QuantumDevice) -> BD:
        raise NotImplementedError

    def poll_handler(
        self,
        job_data: BD,
        result_data: list[GateModelResultData],
<<<<<<< HEAD
    ) -> BenchmarkResult:
        raise NotImplementedError

    def upload_handler(
        self,
        job_data: BenchmarkData,
        result_data: BenchmarkResult,
        dispatch_time: datetime,
        submission_id: int,
        platform_id: int,
    ) -> bool:
=======
        quantum_jobs: list[QuantumJob],
    ) -> BR:
>>>>>>> cf60e53d
        raise NotImplementedError<|MERGE_RESOLUTION|>--- conflicted
+++ resolved
@@ -37,8 +37,8 @@
         self,
         job_data: BD,
         result_data: list[GateModelResultData],
-<<<<<<< HEAD
-    ) -> BenchmarkResult:
+        quantum_jobs: list[QuantumJob],
+    ) -> BR:
         raise NotImplementedError
 
     def upload_handler(
@@ -49,8 +49,4 @@
         submission_id: int,
         platform_id: int,
     ) -> bool:
-=======
-        quantum_jobs: list[QuantumJob],
-    ) -> BR:
->>>>>>> cf60e53d
         raise NotImplementedError
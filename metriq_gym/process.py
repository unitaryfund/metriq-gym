"""Benchmark processing and calculation utilities."""

import json
import logging
import math
import statistics

from scipy.stats import binom

from qiskit_ibm_runtime import QiskitRuntimeService
from qiskit.providers import Job, JobStatus

from pytket.backends.status import StatusEnum
from pytket.extensions.quantinuum.backends.api_wrappers import QuantinuumAPI
from pytket.extensions.quantinuum.backends.credential_storage import (
    QuantinuumConfigCredentialStorage,
)

from pytket.extensions.quantinuum import QuantinuumBackend

from metriq_gym.bench import BenchJobResult, BenchJobType, BenchProvider


logging.basicConfig(level=logging.INFO, format="%(asctime)s - %(levelname)s - %(message)s")


def get_job(result: BenchJobResult) -> Job:
    if result.provider == BenchProvider.IBMQ:
        return QiskitRuntimeService().job(result.id)

    return result.id


def get_job_result_qiskit(job: Job, partial_result: BenchJobResult):
    result = job.result()
    partial_result.counts = result.get_counts()
    partial_result.interval = result.time_taken

    return partial_result


def get_job_result_quantinuum(job, partial_result: BenchJobResult):
    partial_result.counts = job.get_counts()
    partial_result.interval = -9999

    return partial_result


def poll_job_results(jobs_file: str, job_type: BenchJobType) -> list[BenchJobResult]:
    """Run quantum volume benchmark using QrackSimulator and return structured results.
    Args:
        jobs_file: Name of jobs file to check.
        job_type: The type of job (i.e. QV, CLOPS, etc.)
    Returns:
        An array of newly-completed BenchJobResult instances.
    """
    results = []
    lines_out = []

    with open(jobs_file, "r") as file:
        lines = file.readlines()
        logging.info("%i job(s) dispatched.", len(lines))
        for line in lines:
            result_data = json.loads(line)
            # Recreate BenchJobResult without the job field
            result = BenchJobResult(
                id=result_data["id"],
                provider=BenchProvider[result_data["provider"]],
                backend=result_data["backend"],
                job_type=BenchJobType[result_data["job_type"]],
                qubits=result_data["qubits"],
                shots=result_data["shots"],
                depth=result_data["depth"],
                ideal_probs=result_data["ideal_probs"],
                counts=result_data["counts"],
                interval=result_data["interval"],
                sim_interval=result_data["sim_interval"],
                trials=result_data["trials"],
            )

            job = get_job(result)
<<<<<<< HEAD
            status = job.status()

            if (result.job_type != job_type) or (not job.in_final_state()):
                lines_out.append(line)
            elif status in (JobStatus.DONE, "DONE"):
                result.job = job
                if job_type == BenchJobType.QV:
                    result = get_job_result(job, result)
                results.append(result)
            else:
                logging.warning("Job ID %s failed with status: %s", job.job_id(), status)

=======
            
            if result.provider == BenchProvider.IBMQ:
                status = job.status()
                if (status not in JOB_FINAL_STATES) or (result.job_type != job_type):
                    lines_out.append(line)
                elif status == JobStatus.DONE:
                    result.job = job
                    if job_type == BenchJobType.QV:
                        result = get_job_result_qiskit(job, result)
                    results.append(result)
                else:
                    logging.warning("Job ID %s failed with status: %s", job.job_id(), status)
            else:
                device = QuantinuumBackend(
                    device_name=result.backend,
                    api_handler=QuantinuumAPI(token_store=QuantinuumConfigCredentialStorage()),
                    attempt_batching=True
                )
                status = device.circuit_status(job)
                if (status not in [StatusEnum.COMPLETED, StatusEnum.CANCELLING, StatusEnum.CANCELLED, StatusEnum.ERROR]) or (result.job_type != job_type):
                    lines_out.append(line)
                elif status == StatusEnum.COMPLETED:
                    result.job = device.get_result(job)
                    if job_type == BenchJobType.QV:
                        result = get_job_result_quantinuum(job, result)
                    results.append(result)
                else:
                    logging.warning("Job ID %s failed with status: %s", job, status)
    
>>>>>>> 1429b508
    # Write back the jobs still active to the file
    with open(jobs_file, "w") as file:
        file.writelines(lines_out)

    return results


def calc_trial_stats(
    ideal_probs: dict[int, float],
    counts: dict[str, int],
    interval: float,
    sim_interval: float,
    shots: int,
    confidence_level: float,
) -> dict[str, float]:
    """Calculate various statistics for quantum volume benchmarking.

    Args:
        ideal_probs: A dictionary of bitstrings to ideal probabilities.
        counts: A dictionary of bitstrings to counts measured from the backend.
        interval: Time taken by the backend for execution (in seconds).
        sim_interval: Time taken for Qrack simulation (in seconds).
        shots: Number of measurement shots performed on the quantum circuit.

    Returns:
        A dictionary of statistics, including:
        - qubits: Number of qubits used in the circuit.
        - seconds: Time taken for backend execution.
        - xeb: Cross Entropy Benchmarking score.
        - hog_prob: Probability of measuring heavy outputs.
        - pass: Boolean indicating whether the heavy output probability exceeds 2/3.
        - p-value: p-value for the heavy output count.
        - clops: Classical logical operations per second.
        - sim_clops: Simulation classical logical operations per second.
        - eplg: Estimated Pauli Layer Gate (EPLG) fidelity.
    """
    n_pow = len(ideal_probs)
    n = int(round(math.log2(n_pow)))
    threshold = statistics.median(ideal_probs)
    u_u = statistics.mean(ideal_probs)
    numer = 0
    denom = 0
    sum_hog_counts = 0
    for i in range(n_pow):
        b = (bin(i)[2:]).zfill(n)

        count = counts[b] if b in counts else 0
        ideal = ideal_probs[i]

        # XEB / EPLG
        denom = denom + (ideal - u_u) ** 2
        numer = numer + (ideal - u_u) * ((count / shots) - u_u)

        # QV / HOG
        if ideal > threshold:
            sum_hog_counts += count

    hog_prob = sum_hog_counts / shots
    xeb = numer / denom
    p_val = (1 - binom.cdf(sum_hog_counts - 1, shots, 1 / 2).item()) if sum_hog_counts > 0 else 1

    return {
        "qubits": n,
        "shots": shots,
        "seconds": interval,
        "xeb": xeb,
        "sim_seconds": sim_interval,
        "hog_prob": hog_prob,
        "pass": hog_prob >= 2 / 3,
        "p-value": p_val,
        "confidence_level": confidence_level,
        "confidence_pass": p_val < confidence_level,
        "clops": (n * shots) / interval,
        "sim_clops": (n * shots) / sim_interval,
        "eplg": (1 - (xeb ** (1 / n))) if xeb < 1 else 0,
    }


def calc_stats(results: list[BenchJobResult], confidence_level: float) -> dict:
    to_ret = []
    for result in results:
        stats = calc_trial_stats(
            result.ideal_probs[0],
            result.counts[0],
            result.interval,
            result.sim_interval,
            result.shots,
            confidence_level,
        )
        stats["trials"] = len(result.counts)

        if stats["trials"] == 1:
            to_ret.append(stats)

            continue

        stats["trial_p-values"] = []
        for trial in range(1, stats["trials"]):
            s = calc_trial_stats(
                result.ideal_probs[trial],
                result.counts[trial],
                result.interval,
                result.sim_interval,
                result.shots,
                confidence_level,
            )
            stats["hog_prob"] += +s["hog_prob"]
            stats["p-value"] *= s["p-value"]
            stats["trial_p-values"].append(s["p-value"])
            stats["pass"] &= s["pass"]
            stats["confidence_pass"] &= s["confidence_pass"]

        stats["hog_prob"] /= stats["trials"]
        stats["p-value"] = stats["p-value"] ** (1 / stats["trials"])
        stats["clops"] = (result.depth * result.shots * stats["trials"]) / stats["seconds"]
        stats["sim_clops"] = (result.depth * result.shots * stats["trials"]) / stats["sim_seconds"]

        to_ret.append(stats)

    return to_ret<|MERGE_RESOLUTION|>--- conflicted
+++ resolved
@@ -79,26 +79,12 @@
             )
 
             job = get_job(result)
-<<<<<<< HEAD
-            status = job.status()
-
-            if (result.job_type != job_type) or (not job.in_final_state()):
-                lines_out.append(line)
-            elif status in (JobStatus.DONE, "DONE"):
-                result.job = job
-                if job_type == BenchJobType.QV:
-                    result = get_job_result(job, result)
-                results.append(result)
-            else:
-                logging.warning("Job ID %s failed with status: %s", job.job_id(), status)
-
-=======
-            
+
             if result.provider == BenchProvider.IBMQ:
                 status = job.status()
-                if (status not in JOB_FINAL_STATES) or (result.job_type != job_type):
+                if (result.job_type != job_type) or (not job.in_final_state()):
                     lines_out.append(line)
-                elif status == JobStatus.DONE:
+                elif status in (JobStatus.DONE, "DONE"):
                     result.job = job
                     if job_type == BenchJobType.QV:
                         result = get_job_result_qiskit(job, result)
@@ -109,10 +95,18 @@
                 device = QuantinuumBackend(
                     device_name=result.backend,
                     api_handler=QuantinuumAPI(token_store=QuantinuumConfigCredentialStorage()),
-                    attempt_batching=True
+                    attempt_batching=True,
                 )
                 status = device.circuit_status(job)
-                if (status not in [StatusEnum.COMPLETED, StatusEnum.CANCELLING, StatusEnum.CANCELLED, StatusEnum.ERROR]) or (result.job_type != job_type):
+                if (
+                    status
+                    not in [
+                        StatusEnum.COMPLETED,
+                        StatusEnum.CANCELLING,
+                        StatusEnum.CANCELLED,
+                        StatusEnum.ERROR,
+                    ]
+                ) or (result.job_type != job_type):
                     lines_out.append(line)
                 elif status == StatusEnum.COMPLETED:
                     result.job = device.get_result(job)
@@ -121,8 +115,7 @@
                     results.append(result)
                 else:
                     logging.warning("Job ID %s failed with status: %s", job, status)
-    
->>>>>>> 1429b508
+
     # Write back the jobs still active to the file
     with open(jobs_file, "w") as file:
         file.writelines(lines_out)

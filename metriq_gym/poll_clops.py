--- conflicted
+++ resolved
@@ -11,23 +11,20 @@
 from metriq_gym.hardware.clops_benchmark import clops_benchmark
 
 
-logging.basicConfig(
-    level=logging.INFO, format="%(asctime)s - %(levelname)s - %(message)s"
-)
+logging.basicConfig(level=logging.INFO, format="%(asctime)s - %(levelname)s - %(message)s")
 
 
 def main():
     args = parse_arguments()
 
-<<<<<<< HEAD
     if args.token and args.instance:
-        QiskitRuntimeService.save_account(channel="ibm_quantum", token=args.token, instance=args.instance, set_as_default=True, overwrite=True)
-=======
-    if args.token:
         QiskitRuntimeService.save_account(
-            channel="ibm_quantum", token=args.token, set_as_default=True, overwrite=True
+            channel="ibm_quantum",
+            token=args.token,
+            instance=args.instance,
+            set_as_default=True,
+            overwrite=True,
         )
->>>>>>> 7768cd9e
 
     logging.info("Polling for CLOPS job results.")
     results = poll_job_results(args.jobs_file, BenchJobType.CLOPS)
@@ -40,19 +37,11 @@
     for result in results:
         clops = clops_benchmark(
             service=QiskitRuntimeService(),
-<<<<<<< HEAD
             backend_name=result.backend,
             width=result.qubits,
             layers=result.qubits,
             shots=result.shots,
-            job=result.job
-=======
-            backend=results.backend,
-            width=result.qubits,
-            layers=result.qubits,
-            shots=result.shots,
             job=result.job,
->>>>>>> 7768cd9e
         )
 
         result_str = f"Measured clops of {clops.job_attributes['backend_name']} is {clops.clops()}"

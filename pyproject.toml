[tool.poetry]
name = "metriq-gym"
version = "0.1.0"
description = ""
authors = [
    "UnitaryFund",
    "Daniel Strano <dan@unitary.fund>",
    "Vincent Russo <vincent@unitary.fund>",
    "Alessandro Cosentino <alessandro@unitary.fund>"
]
readme = "README.md"

[tool.poetry.dependencies]
jsonschema = "^4.23.0"
matplotlib = "^3.9.2"
metriq-client = { git = "https://github.com/unitaryfund/metriq-client.git", branch = "master" }
pyqrack = "^1.34.9"
python = "~3.12"
python-dotenv = "^1.0.1"
pytket = "^1.34.0"
pytket-qiskit = "^0.60.0"
pytket-quantinuum = "^0.41.0"
qiskit = "^1.2.4"
qiskit-aer = "^0.15.1"
qiskit-device-benchmarking = { path = "submodules/qiskit-device-benchmarking" }
qiskit-experiments = "^0.8.0"
qiskit-ibm-runtime = "^0.34.0"
qiskit-ionq = "^0.5.8"
scipy = "^1.14.1"

[tool.poetry.group.dev.dependencies]
mypy = "^1.13.0"
pre-commit = "^4.0.1"
pytest = "^8.3.3"
ruff = "^0.8.0"
sphinx = "^8.1.3"

[tool.mypy]
<<<<<<< HEAD
files = ["metriq_gym/benchmarks"]  # Replace with your package/module name
=======
files = ["metriq_gym/benchmarks"]
>>>>>>> 09fa2643
ignore_missing_imports = true
strict = true

[tool.ruff]
exclude = ["submodules"]
line-length = 100

[build-system]
requires = ["poetry-core"]
build-backend = "poetry.core.masonry.api"<|MERGE_RESOLUTION|>--- conflicted
+++ resolved
@@ -36,11 +36,7 @@
 sphinx = "^8.1.3"
 
 [tool.mypy]
-<<<<<<< HEAD
-files = ["metriq_gym/benchmarks"]  # Replace with your package/module name
-=======
 files = ["metriq_gym/benchmarks"]
->>>>>>> 09fa2643
 ignore_missing_imports = true
 strict = true
 
